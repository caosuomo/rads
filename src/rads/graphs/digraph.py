--- conflicted
+++ resolved
@@ -67,21 +67,9 @@
         """
         self.graph = nx.from_numpy_matrix( mat, create_using=self.graph )
 
-<<<<<<< HEAD
-    def from_numpy_matrix( self, mat ):
-        """
-        Interface to NX's function. In-place conversion.
-        """
-        self.graph = nx.from_numpy_matrix( mat, create_using=self.graph )
-
     def reverse( self, copy=True ):
         """
         Return the reverse of the graph.
-=======
-    def reverse( self, copy=False ):
-        """
-        Return the reverse of the graph. 
->>>>>>> 12538e8c
 
         The reverse is a graph with the same nodes and edges
         but with the directions of the edges reversed.
@@ -90,12 +78,6 @@
         ----------
         copy : bool optional (default=True)
             If True, return a new DiGraph holding the reversed edges.
-<<<<<<< HEAD
-            If False, reverse the reverse graph is created using
-            the original graph (this changes the original graph).
-        """
-        return self.graph.reverse( copy=copy )
-=======
             If False, reverse the reverse graph is created using the
             original graph (this changes the original graph). Returns
             a new RADS DiGraph if True.
@@ -108,36 +90,6 @@
         else:
             Rnx = self.graph.reverse()
             self.graph = Rnx
-
-    def copy( self ):
-	"""
-        Return a copy of the graph.
-
-        Returns
-        -------
-        G : Graph
-            A copy of the graph.
-
-        See Also
-        --------
-        to_directed: return a directed copy of the graph.
-
-        Notes
-        -----
-        This makes a complete copy of the graph including all of the
-        node or edge attributes.
-
-        Examples
-        --------
-        >>> G = nx.Graph()   # or DiGraph, MultiGraph, MultiDiGraph, etc
-        >>> G.add_path([0,1,2,3])
-        >>> H = G.copy()
-        """
-        G = DiGraph()
-        copy_self = self.graph.copy()
-        G.add_edges_from( copy_self.edges( data=True ) ) 
-        return G
->>>>>>> 12538e8c
 
     def copy( self ):
 	"""
